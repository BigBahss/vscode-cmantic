--- conflicted
+++ resolved
@@ -34,20 +34,6 @@
     "guard"
   ],
   "activationEvents": [
-<<<<<<< HEAD
-    "onCommand:cmantic.switchHeaderSourceInWorkspace",
-    "onCommand:cmantic.addDefinition",
-    "onCommand:cmantic.addDefinitionInSourceFile",
-    "onCommand:cmantic.addDefinitionInCurrentFile",
-    "onCommand:cmantic.generateGetterSetterFor",
-    "onCommand:cmantic.generateGetterSetter",
-    "onCommand:cmantic.createMatchingSourceFile",
-    "onCommand:cmantic.addInclude",
-    "onCommand:cmantic.addHeaderGuard",
-    "onCommand:editor.action.refactor",
-    "onCommand:editor.action.sourceAction",
-=======
->>>>>>> 8ea18c9d
     "onLanguage:cpp",
     "onLanguage:c"
   ],
