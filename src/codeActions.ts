--- conflicted
+++ resolved
@@ -18,11 +18,7 @@
         rangeOrSelection: vscode.Range | vscode.Selection,
         context: vscode.CodeActionContext,
         token: vscode.CancellationToken
-<<<<<<< HEAD
-    ): Promise<vscode.CodeAction[]> {
-=======
-    ): Promise<vscode.CodeAction[] | undefined> {
->>>>>>> cded099b
+    ): Promise<vscode.CodeAction[]> {
         const sourceDoc = new SourceDocument(document);
 
         const [matchingUri, symbol] = await Promise.all([
@@ -31,7 +27,7 @@
         ]);
 
         const [refactorings, sourceActions] = await Promise.all([
-            this.getRefactorings(symbol, sourceDoc, token, matchingUri),
+            this.getRefactorings(symbol, sourceDoc, matchingUri),
             this.getSourceActions(sourceDoc, matchingUri)
         ]);
 
@@ -41,22 +37,16 @@
     private async getRefactorings(
         symbol: CSymbol | undefined,
         sourceDoc: SourceDocument,
-        token: vscode.CancellationToken,
-        matchingUri?: vscode.Uri
-    ): Promise<vscode.CodeAction[]> {
-        const refactorings: vscode.CodeAction[] = [];
+        matchingUri?: vscode.Uri
+    ): Promise<vscode.CodeAction[]> {
         if (symbol?.isFunctionDeclaration()) {
-<<<<<<< HEAD
             return await this.getFunctionDeclarationRefactorings(symbol, sourceDoc, matchingUri);
         } else if (symbol?.isFunctionDefinition()) {
             return await this.getFunctionDefinitionRefactorings(symbol, sourceDoc, matchingUri);
-=======
-            refactorings.push(...await this.getFunctionDeclarationRefactorings(symbol, sourceDoc, matchingUri));
->>>>>>> cded099b
         } else if (symbol?.isMemberVariable()) {
-            refactorings.push(...await this.getMemberVariableRefactorings(symbol, sourceDoc));
-        }
-        return refactorings;
+            return await this.getMemberVariableRefactorings(symbol, sourceDoc);
+        }
+        return [];
     }
 
     private async getFunctionDeclarationRefactorings(
@@ -140,7 +130,7 @@
         } else if (symbol.kind === vscode.SymbolKind.Method) {
             moveDefinitionIntoOrOutOfClassTitle = moveDefinitionTitle.outOfClass;
         }
-        if (!sourceDoc.isCpp()) {
+        if (sourceDoc.languageId !== 'cpp') {
             moveDefinitionIntoOrOutOfClassDisabled = { reason: moveDefinitionFailure.notCpp };
         }
 
@@ -188,7 +178,7 @@
         let generateGetterDisabled: { readonly reason: string } | undefined;
         let generateSetterDisabled: { readonly reason: string } | undefined;
 
-        if (!sourceDoc.isCpp()) {
+        if (sourceDoc.languageId !== 'cpp') {
             generateGetterSetterDisabled = { reason: getterSetterFailure.notCpp };
             generateGetterDisabled = { reason: getterSetterFailure.notCpp };
             generateSetterDisabled = { reason: getterSetterFailure.notCpp };
