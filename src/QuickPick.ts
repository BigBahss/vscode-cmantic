--- conflicted
+++ resolved
@@ -7,16 +7,13 @@
 };
 
 export interface SingleQuickPickOptions<T extends vscode.QuickPickItem = vscode.QuickPickItem> {
-<<<<<<< HEAD
-    value?: string;
-    onDidChangeValue?(value: string, quickPick: vscode.QuickPick<T>): Promise<any>;
-=======
     title: string;  // Required (Must not be empty)
->>>>>>> 94372c73
     matchOnDescription?: boolean;
     matchOnDetail?: boolean;
     placeHolder?: string;
     ignoreFocusOut?: boolean;
+    value?: string;
+    onDidChangeValue?(value: string, quickPick: vscode.QuickPick<T>): Promise<any>;
     buttons?: ReadonlyArray<vscode.QuickInputButton>;
     onDidTriggerButton?(button: vscode.QuickInputButton, quickPick: vscode.QuickPick<T>): any;
 }
