--- conflicted
+++ resolved
@@ -82,7 +82,6 @@
     return true;
 }
 
-<<<<<<< HEAD
 export function arraysShareAnyElement<T>(array_a: T[], array_b: T[]): boolean {
     for (const element of array_a) {
         if (array_b.includes(element)) {
@@ -92,10 +91,7 @@
     return false;
 }
 
-export function uriExists(uri: vscode.Uri): boolean {
-=======
 export async function uriExists(uri: vscode.Uri): Promise<boolean> {
->>>>>>> 8d009ff8
     try {
         await vscode.workspace.fs.stat(uri);
     } catch (e) {
