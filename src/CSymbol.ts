--- conflicted
+++ resolved
@@ -400,12 +400,6 @@
 
         // This CSymbol is a definition, but it can be treated as a declaration for the purpose of this function.
         const declaration = await this.formatDeclarationForNewDefinition(target, position, scopeString);
-        // if (this.isInline() && declarationSymbol) {
-        //     return comment + declaration.replace(/\binline\b\s*/, '') + bodyText;
-        // } else if (!declarationSymbol?.range.contains(position)
-        //         && declarationSymbol?.uri.fsPath === target.uri.fsPath) {
-        //     return comment + 'inline ' + declaration + bodyText;
-        // }
         return comment + declaration + bodyText;
     }
 
@@ -463,18 +457,12 @@
         leadingText = leadingText.replace(util.getIndentationRegExp(this), '');
         let definition = this.name + '(' + parameters + ')' + declaration.substring(paramEndIndex + 1);
 
-<<<<<<< HEAD
+        const newLeadingLines = leadingText.split(targetDoc.endOfLine);
+        const newAlignLength = newLeadingLines[newLeadingLines.length - 1].length;
         definition = definition.replace(
-                re_newLineAlignment, ' '.repeat(alignLength + inlineSpecifier.length + scopeString.length));
+                re_newLineAlignment, ' '.repeat(newAlignLength + inlineSpecifier.length + scopeString.length));
         definition = inlineSpecifier + leadingText + scopeString + definition;
         return definition.replace(/\s*\b(override|final)\b/g, '');
-=======
-        const newLeadingLines = leadingText.split(targetDoc.endOfLine);
-        const newAlignLength = newLeadingLines[newLeadingLines.length - 1].length;
-        definition = definition.replace(re_newLineAlignment, ' '.repeat(newAlignLength + scopeString.length));
-        definition = leadingText + scopeString + definition;
-        return definition.replace(/\s*(override|final)\b/g, '');
->>>>>>> 361d9e62
     }
 
     newFunctionDeclaration(): string {
