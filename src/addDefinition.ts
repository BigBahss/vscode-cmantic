import * as vscode from 'vscode';
import { getMatchingSourceFile } from './extension';
import * as cfg from './configuration';
import * as util from './utility';
import { SourceDocument } from './SourceDocument';
import { CSymbol } from './CSymbol';
import { ProposedPosition } from './ProposedPosition';


export const title = {
    currentFile: 'Add Definition in this file',
    matchingSourceFile: 'Add Definition in matching source file'
};

export const failure = {
    noActiveTextEditor: 'No active text editor detected.',
    noDocumentSymbol: 'No document symbol detected.',
    notHeaderFile: 'This file is not a header file.',
    notFunctionDeclaration: 'No function declaration detected.',
    noMatchingSourceFile: 'No matching source file was found.',
    isConstexpr: 'Constexpr functions must be defined in the file that they are declared.',
    isInline: 'Inline functions must be defined in the file that they are declared.',
    definitionExists: 'A definition for this function already exists.'
};


export async function addDefinitionInSourceFile(): Promise<void>
{
    const editor = vscode.window.activeTextEditor;
    if (!editor) {
        vscode.window.showErrorMessage(failure.noActiveTextEditor);
        return;
    }

    const headerDoc = new SourceDocument(editor.document);
    if (!headerDoc.isHeader()) {
        vscode.window.showErrorMessage(failure.notHeaderFile);
        return;
    }

    const [matchingUri, symbol] = await Promise.all([
        getMatchingSourceFile(headerDoc.uri),
        headerDoc.getSymbol(editor.selection.start)
    ]);

    if (!symbol?.isFunctionDeclaration()) {
        vscode.window.showErrorMessage(failure.notFunctionDeclaration);
        return;
    } else if (!matchingUri) {
        vscode.window.showErrorMessage(failure.noMatchingSourceFile);
        return;
    } else if (symbol.isConstexpr()) {
        vscode.window.showInformationMessage(failure.isConstexpr);
        return;
    } else if (symbol.isInline()) {
        vscode.window.showInformationMessage(failure.isInline);
        return;
    }

    await addDefinition(symbol, headerDoc, matchingUri);
}

export async function addDefinitionInCurrentFile(): Promise<void>
{
    const editor = vscode.window.activeTextEditor;
    if (!editor) {
        vscode.window.showErrorMessage(failure.noActiveTextEditor);
        return;
    }

    const sourceDoc = new SourceDocument(editor.document);

    const symbol = await sourceDoc.getSymbol(editor.selection.start);
    if (!symbol?.isFunctionDeclaration()) {
        vscode.window.showErrorMessage(failure.notFunctionDeclaration);
        return;
    }

    await addDefinition(symbol, sourceDoc, sourceDoc.uri);
}

export async function addDefinition(
    functionDeclaration: CSymbol,
    declarationDoc: SourceDocument,
    targetUri: vscode.Uri
): Promise<void> {
    // Check for an existing definition. If one exists, reveal it and return.
    const existingDefinition = await functionDeclaration.findDefinition();
    if (existingDefinition) {
        const editor = await vscode.window.showTextDocument(existingDefinition.uri);
        editor.revealRange(existingDefinition.range, vscode.TextEditorRevealType.InCenter);
        return;
    }

    // Find the position for the new function definition.
    const targetDoc = (targetUri.path === declarationDoc.uri.path) ?
            declarationDoc : await SourceDocument.open(targetUri);
    const targetPosition = await declarationDoc.findPositionForFunctionDefinition(functionDeclaration, targetDoc);

    const functionSkeleton = await constructFunctionSkeleton(functionDeclaration, targetDoc, targetPosition);

    let editor: vscode.TextEditor | undefined;
    const shouldReveal = cfg.revealNewDefinition();
    if (shouldReveal) {
        editor = await vscode.window.showTextDocument(targetDoc.uri);
        const revealRange = new vscode.Range(targetPosition, targetPosition.translate(util.lineCount(functionSkeleton)));
        editor.revealRange(targetDoc.document.validateRange(revealRange), vscode.TextEditorRevealType.InCenter);
    }

    const workspaceEdit = new vscode.WorkspaceEdit();
    workspaceEdit.insert(targetDoc.uri, targetPosition, functionSkeleton);
    await vscode.workspace.applyEdit(workspaceEdit);

<<<<<<< HEAD
    // Construct the snippet for the new function definition.
    const definition = await functionDeclaration.newFunctionDefinition(targetDoc, position.value);
=======
    if (shouldReveal && editor) {
        const cursorPosition = targetDoc.document.validatePosition(getPositionForCursor(targetPosition, functionSkeleton));
        editor.selection = new vscode.Selection(cursorPosition, cursorPosition);
    }
}

async function constructFunctionSkeleton(
    functionDeclaration: CSymbol,
    targetDoc: SourceDocument,
    position: ProposedPosition
): Promise<string> {
    const definition = await functionDeclaration.newFunctionDefinition(targetDoc, position);
>>>>>>> cded099b
    const curlyBraceFormat = cfg.functionCurlyBraceFormat(targetDoc.languageId);
    const eol = util.endOfLine(targetDoc.document);
    const indentation = util.indentation();

    let functionSkeleton: string;
    if (curlyBraceFormat === cfg.CurlyBraceFormat.NewLine
            || (curlyBraceFormat === cfg.CurlyBraceFormat.NewLineCtorDtor
            && (functionDeclaration.isConstructor() || functionDeclaration.isDestructor()))) {
        // Opening brace on new line.
        functionSkeleton = definition + eol + '{' + eol + indentation + eol + '}';
    } else {
        // Opening brace on same line.
        functionSkeleton = definition + ' {' + eol + indentation + eol + '}';
    }

    if (position.options.emptyScope && cfg.indentNamespaceBody() && await targetDoc.isNamespaceBodyIndented()) {
        functionSkeleton = functionSkeleton.replace(/^/gm, indentation);
    }

    return position.formatTextToInsert(functionSkeleton, targetDoc.document);
}

function getPositionForCursor(position: ProposedPosition, functionSkeleton: string): vscode.Position
{
    const lines = functionSkeleton.split('\n');
    for (let i = 0; i < lines.length; ++i) {
        if (lines[i].trimEnd().endsWith('{')) {
            return new vscode.Position(i + 1 + position.line, lines[i + 1].length);
        }
    }
    return new vscode.Position(0, 0);
}<|MERGE_RESOLUTION|>--- conflicted
+++ resolved
@@ -111,10 +111,6 @@
     workspaceEdit.insert(targetDoc.uri, targetPosition, functionSkeleton);
     await vscode.workspace.applyEdit(workspaceEdit);
 
-<<<<<<< HEAD
-    // Construct the snippet for the new function definition.
-    const definition = await functionDeclaration.newFunctionDefinition(targetDoc, position.value);
-=======
     if (shouldReveal && editor) {
         const cursorPosition = targetDoc.document.validatePosition(getPositionForCursor(targetPosition, functionSkeleton));
         editor.selection = new vscode.Selection(cursorPosition, cursorPosition);
@@ -127,7 +123,6 @@
     position: ProposedPosition
 ): Promise<string> {
     const definition = await functionDeclaration.newFunctionDefinition(targetDoc, position);
->>>>>>> cded099b
     const curlyBraceFormat = cfg.functionCurlyBraceFormat(targetDoc.languageId);
     const eol = util.endOfLine(targetDoc.document);
     const indentation = util.indentation();
